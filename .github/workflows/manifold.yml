--- conflicted
+++ resolved
@@ -23,11 +23,7 @@
     - name: Install dependencies
       run: |
         apt-get -y update
-<<<<<<< HEAD
-        DEBIAN_FRONTEND=noninteractive apt install -y libomp-dev git python3 python3-distutils
-=======
-        DEBIAN_FRONTEND=noninteractive apt install -y libomp-dev git libtbb-dev pkg-config
->>>>>>> d1e71eb0
+        DEBIAN_FRONTEND=noninteractive apt install -y libomp-dev git libtbb-dev pkg-config python3 python3-distutils
     - uses: actions/checkout@v3
       with:
         submodules: true
