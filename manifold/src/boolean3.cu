// Copyright 2021 Emmett Lalish
//
// Licensed under the Apache License, Version 2.0 (the "License");
// you may not use this file except in compliance with the License.
// You may obtain a copy of the License at
//
//      http://www.apache.org/licenses/LICENSE-2.0
//
// Unless required by applicable law or agreed to in writing, software
// distributed under the License is distributed on an "AS IS" BASIS,
// WITHOUT WARRANTIES OR CONDITIONS OF ANY KIND, either express or implied.
// See the License for the specific language governing permissions and
// limitations under the License.

#include <math_constants.h>
#include <thrust/binary_search.h>
#include <thrust/count.h>
#include <thrust/gather.h>
#include <thrust/iterator/constant_iterator.h>
#include <thrust/iterator/discard_iterator.h>
#include <thrust/iterator/transform_iterator.h>
#include <thrust/logical.h>
#include <thrust/remove.h>
#include <thrust/sequence.h>
#include <thrust/set_operations.h>
#include <thrust/sort.h>
#include <thrust/transform_reduce.h>
#include <thrust/transform_scan.h>
#include <thrust/unique.h>

#include <algorithm>
#include <map>

#include "boolean3.cuh"
#include "polygon.h"

/**
 * The notation in this file is abbreviated due to the complexity of the
 * functions involved. The key is that the input manifolds are P and Q, while
 * the output is R, and these letters in both upper and lower case refer to
 * these objects. Operations are based on dimensionality: vert: 0, edge: 1,
 * face: 2, solid: 3. X denotes a winding-number type quantity from the source
 * paper of this algorithm, while S is closely related but includes only the
 * subset of X values which "shadow" (are on the correct side of).
 *
 * Nearly everything here are sparse arrays, where for instance each pair in
 * p2q1 refers to a face index of P interacting with a halfedge index of Q.
 * Adjacent arrays like x21 refer to the values of X corresponding to each
 * sparse index pair.
 *
 * Note many functions are designed to work symmetrically, for instance for both
 * p2q1 and p1q2. Inside of these functions P and Q are marked as though the
 * funtion is forwards, but it may include a Boolean "reverse" that indicates P
 * and Q have been swapped.
 */

// TODO: make this runtime configurable for quicker debug
constexpr bool kVerbose = false;

using namespace thrust::placeholders;

namespace {
using namespace manifold;

// These two functions (Interpolate and Intersect) are the only places where
// floating-point operations take place in the whole Boolean function. These are
// carefully designed to minimize rounding error and to eliminate it at edge
// cases to ensure consistency.

__host__ __device__ glm::vec2 Interpolate(glm::vec3 pL, glm::vec3 pR, float x) {
  float dxL = x - pL.x;
  float dxR = x - pR.x;
  if (dxL * dxR > 0) printf("Not in domain!\n");
  bool useL = fabs(dxL) < fabs(dxR);
  float lambda = (useL ? dxL : dxR) / (pR.x - pL.x);
  if (!isfinite(lambda)) return glm::vec2(pL.y, pL.z);
  glm::vec2 yz;
  yz[0] = (useL ? pL.y : pR.y) + lambda * (pR.y - pL.y);
  yz[1] = (useL ? pL.z : pR.z) + lambda * (pR.z - pL.z);
  return yz;
}

__host__ __device__ glm::vec4 Intersect(const glm::vec3 &pL,
                                        const glm::vec3 &pR,
                                        const glm::vec3 &qL,
                                        const glm::vec3 &qR) {
  float dyL = qL.y - pL.y;
  float dyR = qR.y - pR.y;
  if (dyL * dyR > 0) printf("No intersection!\n");
  bool useL = fabs(dyL) < fabs(dyR);
  float dx = pR.x - pL.x;
  float lambda = (useL ? dyL : dyR) / (dyL - dyR);
  if (!isfinite(lambda)) lambda = 0.0f;
  glm::vec4 xyzz;
  xyzz.x = (useL ? pL.x : pR.x) + lambda * dx;
  float pDy = pR.y - pL.y;
  float qDy = qR.y - qL.y;
  bool useP = fabs(pDy) < fabs(qDy);
  xyzz.y = (useL ? (useP ? pL.y : qL.y) : (useP ? pR.y : qR.y)) +
           lambda * (useP ? pDy : qDy);
  xyzz.z = (useL ? pL.z : pR.z) + lambda * (pR.z - pL.z);
  xyzz.w = (useL ? qL.z : qR.z) + lambda * (qR.z - qL.z);
  return xyzz;
}

struct CopyFaceEdges {
  // x can be either vert or edge (0 or 1).
  thrust::pair<int *, int *> pXq1;
  const Halfedge *halfedgesQ;

  __host__ __device__ void operator()(thrust::tuple<int, int, int> in) {
    int idx = 3 * thrust::get<0>(in);
    const int pX = thrust::get<1>(in);
    const int q2 = thrust::get<2>(in);

    for (const int i : {0, 1, 2}) {
      pXq1.first[idx + i] = pX;
      const int q1 = 3 * q2 + i;
      const Halfedge edge = halfedgesQ[q1];
      pXq1.second[idx + i] = edge.IsForward() ? q1 : edge.pairedHalfedge;
    }
  }
};

SparseIndices Filter11(const Manifold::Impl &inP, const Manifold::Impl &inQ,
                       const SparseIndices &p1q2, const SparseIndices &p2q1) {
  SparseIndices p1q1(3 * p1q2.size() + 3 * p2q1.size());
  thrust::for_each_n(zip(countAt(0), p1q2.beginD(0), p1q2.beginD(1)),
                     p1q2.size(),
                     CopyFaceEdges({p1q1.ptrDpq(), inQ.halfedge_.cptrD()}));

  p1q1.SwapPQ();
  thrust::for_each_n(zip(countAt(p1q2.size()), p2q1.beginD(1), p2q1.beginD(0)),
                     p2q1.size(),
                     CopyFaceEdges({p1q1.ptrDpq(), inP.halfedge_.cptrD()}));
  p1q1.SwapPQ();
  p1q1.Unique();
  return p1q1;
}

struct AbsSum : public thrust::binary_function<int, int, int> {
  __host__ __device__ int operator()(int a, int b) { return abs(a) + abs(b); }
};

__host__ __device__ bool Shadows(float p, float q, float dir) {
  return p == q ? dir < 0 : p < q;
}

__host__ __device__ thrust::pair<int, glm::vec2> Shadow01(
    const int p0, const int q1, const glm::vec3 *vertPosP,
    const glm::vec3 *vertPosQ, const Halfedge *halfedgeQ, const float expandP,
    const glm::vec3 *normalP, const bool reverse) {
  const int q1s = halfedgeQ[q1].startVert;
  const int q1e = halfedgeQ[q1].endVert;
  const float p0x = vertPosP[p0].x;
  const float q1sx = vertPosQ[q1s].x;
  const float q1ex = vertPosQ[q1e].x;
  int s01 = reverse ? Shadows(q1sx, p0x, expandP * normalP[q1s].x) -
                          Shadows(q1ex, p0x, expandP * normalP[q1e].x)
                    : Shadows(p0x, q1ex, expandP * normalP[p0].x) -
                          Shadows(p0x, q1sx, expandP * normalP[p0].x);
  glm::vec2 yz01(0.0f / 0.0f);

  if (s01 != 0) {
    yz01 = Interpolate(vertPosQ[q1s], vertPosQ[q1e], vertPosP[p0].x);
    if (reverse) {
      glm::vec3 diff = vertPosQ[q1s] - vertPosP[p0];
      const float start2 = glm::dot(diff, diff);
      diff = vertPosQ[q1e] - vertPosP[p0];
      const float end2 = glm::dot(diff, diff);
      const float dir = start2 < end2 ? normalP[q1s].y : normalP[q1e].y;
      if (!Shadows(yz01[0], vertPosP[p0].y, expandP * dir)) s01 = 0;
    } else {
      if (!Shadows(vertPosP[p0].y, yz01[0], expandP * normalP[p0].y)) s01 = 0;
    }
  }
  return thrust::make_pair(s01, yz01);
}

__host__ __device__ int BinarySearch(
    const thrust::pair<const int *, const int *> keys, const int size,
    const thrust::pair<int, int> key) {
  if (size <= 0) return -1;
  int left = 0;
  int right = size - 1;
  int m;
  thrust::pair<int, int> keyM;
  while (1) {
    m = right - (right - left) / 2;
    keyM = thrust::make_pair(keys.first[m], keys.second[m]);
    if (left == right) break;
    if (keyM > key)
      right = m - 1;
    else
      left = m;
  }
  if (keyM == key)
    return m;
  else
    return -1;
}

struct Kernel11 {
  const glm::vec3 *vertPosP;
  const glm::vec3 *vertPosQ;
  const Halfedge *halfedgeP;
  const Halfedge *halfedgeQ;
  float expandP;
  const glm::vec3 *normalP;

  __host__ __device__ void operator()(
      thrust::tuple<glm::vec4 &, int &, int, int> inout) {
    glm::vec4 &xyzz11 = thrust::get<0>(inout);
    int &s11 = thrust::get<1>(inout);
    const int p1 = thrust::get<2>(inout);
    const int q1 = thrust::get<3>(inout);

    // For pRL[k], qRL[k], k==0 is the left and k==1 is the right.
    int k = 0;
    glm::vec3 pRL[2], qRL[2];
    // Either the left or right must shadow, but not both. This ensures the
    // intersection is between the left and right.
    bool shadows;
    s11 = 0;

    const int p0[2] = {halfedgeP[p1].startVert, halfedgeP[p1].endVert};
    for (int i : {0, 1}) {
      const auto syz01 = Shadow01(p0[i], q1, vertPosP, vertPosQ, halfedgeQ,
                                  expandP, normalP, false);
      const int s01 = syz01.first;
      const glm::vec2 yz01 = syz01.second;
      // If the value is NaN, then these do not overlap.
      if (isfinite(yz01[0])) {
        s11 += s01 * (i == 0 ? -1 : 1);
        if (k < 2 && (k == 0 || (s01 != 0) != shadows)) {
          shadows = s01 != 0;
          pRL[k] = vertPosP[p0[i]];
          qRL[k] = glm::vec3(pRL[k].x, yz01);
          ++k;
        }
      }
    }

    const int q0[2] = {halfedgeQ[q1].startVert, halfedgeQ[q1].endVert};
    for (int i : {0, 1}) {
      const auto syz10 = Shadow01(q0[i], p1, vertPosQ, vertPosP, halfedgeP,
                                  expandP, normalP, true);
      const int s10 = syz10.first;
      const glm::vec2 yz10 = syz10.second;
      // If the value is NaN, then these do not overlap.
      if (isfinite(yz10[0])) {
        s11 += s10 * (i == 0 ? -1 : 1);
        if (k < 2 && (k == 0 || (s10 != 0) != shadows)) {
          shadows = s10 != 0;
          qRL[k] = vertPosQ[q0[i]];
          pRL[k] = glm::vec3(qRL[k].x, yz10);
          ++k;
        }
      }
    }

    if (s11 == 0) {  // No intersection
      xyzz11 = glm::vec4(0.0f / 0.0f);
    } else {
      // Assert left and right were both found
      if (k != 2) {
        printf("k = %d\n", k);
      }

      xyzz11 = Intersect(pRL[0], pRL[1], qRL[0], qRL[1]);

      const int p1s = halfedgeP[p1].startVert;
      const int p1e = halfedgeP[p1].endVert;
      glm::vec3 diff = vertPosP[p1s] - glm::vec3(xyzz11);
      const float start2 = glm::dot(diff, diff);
      diff = vertPosP[p1e] - glm::vec3(xyzz11);
      const float end2 = glm::dot(diff, diff);
      const float dir = start2 < end2 ? normalP[p1s].z : normalP[p1e].z;

      if (!Shadows(xyzz11.z, xyzz11.w, expandP * dir)) s11 = 0;
    }
  }
};

std::tuple<VecDH<int>, VecDH<glm::vec4>> Shadow11(SparseIndices &p1q1,
                                                  const Manifold::Impl &inP,
                                                  const Manifold::Impl &inQ,
                                                  float expandP) {
  VecDH<int> s11(p1q1.size());
  VecDH<glm::vec4> xyzz11(p1q1.size());

  thrust::for_each_n(
      zip(xyzz11.beginD(), s11.beginD(), p1q1.beginD(0), p1q1.beginD(1)),
      p1q1.size(),
      Kernel11({inP.vertPos_.cptrD(), inQ.vertPos_.cptrD(),
                inP.halfedge_.cptrD(), inQ.halfedge_.cptrD(), expandP,
                inP.vertNormal_.cptrD()}));

  p1q1.KeepFinite(xyzz11, s11);

  return std::make_tuple(s11, xyzz11);
};

struct Kernel02 {
  const glm::vec3 *vertPosP;
  const Halfedge *halfedgeQ;
  const glm::vec3 *vertPosQ;
  const bool forward;
  const float expandP;
  const glm::vec3 *vertNormalP;
  const glm::vec3 *faceNormalP;

  __host__ __device__ void operator()(
      thrust::tuple<int &, float &, int, int> inout) {
    int &s02 = thrust::get<0>(inout);
    float &z02 = thrust::get<1>(inout);
    const int p0 = thrust::get<2>(inout);
    const int q2 = thrust::get<3>(inout);

    // For yzzLR[k], k==0 is the left and k==1 is the right.
    int k = 0;
    glm::vec3 yzzRL[2];
    // Either the left or right must shadow, but not both. This ensures the
    // intersection is between the left and right.
    bool shadows;
    int closestVert;
    float minMetric = 1.0f / 0.0f;
    s02 = 0;

    const glm::vec3 posP = vertPosP[p0];
    for (const int i : {0, 1, 2}) {
      const int q1 = 3 * q2 + i;
      const Halfedge edge = halfedgeQ[q1];
      const int q1F = edge.IsForward() ? q1 : edge.pairedHalfedge;

      if (!forward) {
        const int qVert = halfedgeQ[q1F].startVert;
        const glm::vec3 diff = posP - vertPosQ[qVert];
        const float metric = glm::dot(diff, diff);
        if (metric < minMetric) {
          minMetric = metric;
          closestVert = qVert;
        }
      }

      const auto syz01 = Shadow01(p0, q1F, vertPosP, vertPosQ, halfedgeQ,
                                  expandP, vertNormalP, !forward);
      const int s01 = syz01.first;
      const glm::vec2 yz01 = syz01.second;
      // If the value is NaN, then these do not overlap.
      if (isfinite(yz01[0])) {
        s02 += s01 * (forward == edge.IsForward() ? -1 : 1);
        if (k < 2 && (k == 0 || (s01 != 0) != shadows)) {
          shadows = s01 != 0;
          yzzRL[k++] = glm::vec3(yz01[0], yz01[1], yz01[1]);
        }
      }
    }

    if (s02 == 0) {  // No intersection
      z02 = 0.0f / 0.0f;
    } else {
      // Assert left and right were both found
      if (k != 2) {
        printf("k = %d\n", k);
      }

      glm::vec3 vertPos = vertPosP[p0];
      z02 = Interpolate(yzzRL[0], yzzRL[1], vertPos.y)[1];
      if (forward) {
        if (!Shadows(vertPos.z, z02, expandP * vertNormalP[p0].z)) s02 = 0;
      } else {
        if (!Shadows(z02, vertPos.z, expandP * vertNormalP[closestVert].z))
          s02 = 0;
      }
    }
  }
};

std::tuple<VecDH<int>, VecDH<float>> Shadow02(const Manifold::Impl &inP,
                                              const Manifold::Impl &inQ,
                                              SparseIndices &p0q2, bool forward,
                                              float expandP) {
  VecDH<int> s02(p0q2.size());
  VecDH<float> z02(p0q2.size());

  auto vertNormalP =
      forward ? inP.vertNormal_.cptrD() : inQ.vertNormal_.cptrD();
  auto faceNormalP =
      forward ? inP.faceNormal_.cptrD() : inQ.faceNormal_.cptrD();
  thrust::for_each_n(zip(s02.beginD(), z02.beginD(), p0q2.beginD(!forward),
                         p0q2.beginD(forward)),
                     p0q2.size(),
                     Kernel02({inP.vertPos_.cptrD(), inQ.halfedge_.cptrD(),
                               inQ.vertPos_.cptrD(), forward, expandP,
                               vertNormalP, faceNormalP}));

  p0q2.KeepFinite(z02, s02);

  return std::make_tuple(s02, z02);
};

struct Kernel12 {
  const thrust::pair<const int *, const int *> p0q2;
  const int *s02;
  const float *z02;
  const int size02;
  const thrust::pair<const int *, const int *> p1q1;
  const int *s11;
  const glm::vec4 *xyzz11;
  const int size11;
  const Halfedge *halfedgesP;
  const Halfedge *halfedgesQ;
  const glm::vec3 *vertPosP;
  const bool forward;

  __host__ __device__ void operator()(
      thrust::tuple<int &, glm::vec3 &, int, int> inout) {
    int &x12 = thrust::get<0>(inout);
    glm::vec3 &v12 = thrust::get<1>(inout);
    const int p1 = thrust::get<2>(inout);
    const int q2 = thrust::get<3>(inout);

    // For xzyLR-[k], k==0 is the left and k==1 is the right.
    int k = 0;
    glm::vec3 xzyLR0[2];
    glm::vec3 xzyLR1[2];
    // Either the left or right must shadow, but not both. This ensures the
    // intersection is between the left and right.
    bool shadows;
    x12 = 0;

    const Halfedge edge = halfedgesP[p1];

    for (int vert : {edge.startVert, edge.endVert}) {
      const auto key =
          forward ? thrust::make_pair(vert, q2) : thrust::make_pair(q2, vert);
      const int idx = BinarySearch(p0q2, size02, key);
      if (idx != -1) {
        const int s = s02[idx];
        x12 += s * ((vert == edge.startVert) == forward ? 1 : -1);
        if (k < 2 && (k == 0 || (s != 0) != shadows)) {
          shadows = s != 0;
          xzyLR0[k] = vertPosP[vert];
          thrust::swap(xzyLR0[k].y, xzyLR0[k].z);
          xzyLR1[k] = xzyLR0[k];
          xzyLR1[k][1] = z02[idx];
          k++;
        }
      }
    }

    for (const int i : {0, 1, 2}) {
      const int q1 = 3 * q2 + i;
      const Halfedge edge = halfedgesQ[q1];
      const int q1F = edge.IsForward() ? q1 : edge.pairedHalfedge;
      const auto key =
          forward ? thrust::make_pair(p1, q1F) : thrust::make_pair(q1F, p1);
      const int idx = BinarySearch(p1q1, size11, key);
      if (idx != -1) {  // s is implicitly zero for anything not found
        const int s = s11[idx];
        x12 -= s * (edge.IsForward() ? 1 : -1);
        if (k < 2 && (k == 0 || (s != 0) != shadows)) {
          shadows = s != 0;
          const glm::vec4 xyzz = xyzz11[idx];
          xzyLR0[k][0] = xyzz.x;
          xzyLR0[k][1] = xyzz.z;
          xzyLR0[k][2] = xyzz.y;
          xzyLR1[k] = xzyLR0[k];
          xzyLR1[k][1] = xyzz.w;
          if (!forward) thrust::swap(xzyLR0[k][1], xzyLR1[k][1]);
          k++;
        }
      }
    }

    if (x12 == 0) {  // No intersection
      v12 = glm::vec3(0.0f / 0.0f);
    } else {
      // Assert left and right were both found
      if (k != 2) {
        printf("k = %d\n", k);
      }
      const glm::vec4 xzyy =
          Intersect(xzyLR0[0], xzyLR0[1], xzyLR1[0], xzyLR1[1]);
      v12.x = xzyy[0];
      v12.y = xzyy[2];
      v12.z = xzyy[1];
    }
  }
};

std::tuple<VecDH<int>, VecDH<glm::vec3>> Intersect12(
    const Manifold::Impl &inP, const Manifold::Impl &inQ, const VecDH<int> &s02,
    const SparseIndices &p0q2, const VecDH<int> &s11, const SparseIndices &p1q1,
    const VecDH<float> &z02, const VecDH<glm::vec4> &xyzz11,
    SparseIndices &p1q2, bool forward) {
  VecDH<int> x12(p1q2.size());
  VecDH<glm::vec3> v12(p1q2.size());

  thrust::for_each_n(
      zip(x12.beginD(), v12.beginD(), p1q2.beginD(!forward),
          p1q2.beginD(forward)),
      p1q2.size(),
      Kernel12({p0q2.ptrDpq(), s02.ptrD(), z02.cptrD(), p0q2.size(),
                p1q1.ptrDpq(), s11.ptrD(), xyzz11.cptrD(), p1q1.size(),
                inP.halfedge_.cptrD(), inQ.halfedge_.cptrD(),
                inP.vertPos_.cptrD(), forward}));

  p1q2.KeepFinite(v12, x12);

  return std::make_tuple(x12, v12);
};

VecDH<int> Winding03(const Manifold::Impl &inP, SparseIndices &p0q2,
                     VecDH<int> &s02, bool reverse) {
  // verts that are not shadowed (not in p0q2) have winding number zero.
  VecDH<int> w03(inP.NumVert(), 0);

  if (!thrust::is_sorted(p0q2.beginD(reverse), p0q2.endD(reverse)))
    thrust::sort_by_key(p0q2.beginD(reverse), p0q2.endD(reverse), s02.beginD());
  VecDH<int> w03val(w03.size());
  VecDH<int> w03vert(w03.size());
  // sum known s02 values into w03 (winding number)
  auto endPair =
      thrust::reduce_by_key(p0q2.beginD(reverse), p0q2.endD(reverse),
                            s02.beginD(), w03vert.beginD(), w03val.beginD());
  thrust::scatter(w03val.beginD(), endPair.second, w03vert.beginD(),
                  w03.beginD());

  if (reverse)
    thrust::transform(w03.beginD(), w03.endD(), w03.beginD(),
                      thrust::negate<int>());
  return w03;
};

struct DuplicateVerts {
  glm::vec3 *vertPosR;

  __host__ __device__ void operator()(thrust::tuple<int, int, glm::vec3> in) {
    int inclusion = abs(thrust::get<0>(in));
    int vertR = thrust::get<1>(in);
    glm::vec3 vertPosP = thrust::get<2>(in);

    for (int i = 0; i < inclusion; ++i) {
      vertPosR[vertR + i] = vertPosP;
    }
  }
};

struct CountVerts {
  int *count;
  const int *inclusion;

  __host__ __device__ void operator()(const Halfedge &edge) {
    AtomicAdd(count[edge.face], glm::abs(inclusion[edge.startVert]));
  }
};

struct CountNewVerts {
  int *countP;
  int *countQ;
  const Halfedge *halfedges;

  __host__ __device__ void operator()(thrust::tuple<int, int, int> in) {
    int edgeP = thrust::get<0>(in);
    int faceQ = thrust::get<1>(in);
    int inclusion = glm::abs(thrust::get<2>(in));

    AtomicAdd(countQ[faceQ], inclusion);
    const Halfedge half = halfedges[edgeP];
    AtomicAdd(countP[half.face], inclusion);
    AtomicAdd(countP[halfedges[half.pairedHalfedge].face], inclusion);
  }
};

struct NotZero : public thrust::unary_function<int, int> {
  __host__ __device__ int operator()(int x) const { return x > 0 ? 1 : 0; }
};

std::tuple<VecDH<int>, VecDH<int>> SizeOutput(
    Manifold::Impl &outR, const Manifold::Impl &inP, const Manifold::Impl &inQ,
    const VecDH<int> &i03, const VecDH<int> &i30, const VecDH<int> &i12,
    const VecDH<int> &i21, const SparseIndices &p1q2, const SparseIndices &p2q1,
    bool invertQ) {
  VecDH<int> sidesPerFacePQ(inP.NumTri() + inQ.NumTri());
  auto sidesPerFaceP = sidesPerFacePQ.ptrD();
  auto sidesPerFaceQ = sidesPerFacePQ.ptrD() + inP.NumTri();

  thrust::for_each(inP.halfedge_.beginD(), inP.halfedge_.endD(),
                   CountVerts({sidesPerFaceP, i03.cptrD()}));
  thrust::for_each(inQ.halfedge_.beginD(), inQ.halfedge_.endD(),
                   CountVerts({sidesPerFaceQ, i30.cptrD()}));
  thrust::for_each_n(
      zip(p1q2.beginD(0), p1q2.beginD(1), i12.beginD()), i12.size(),
      CountNewVerts({sidesPerFaceP, sidesPerFaceQ, inP.halfedge_.cptrD()}));
  thrust::for_each_n(
      zip(p2q1.beginD(1), p2q1.beginD(0), i21.beginD()), i21.size(),
      CountNewVerts({sidesPerFaceQ, sidesPerFaceP, inQ.halfedge_.cptrD()}));

  VecDH<int> facePQ2R(inP.NumTri() + inQ.NumTri() + 1);
  auto keepFace =
      thrust::make_transform_iterator(sidesPerFacePQ.beginD(), NotZero());
  thrust::inclusive_scan(keepFace, keepFace + sidesPerFacePQ.size(),
                         facePQ2R.beginD() + 1);
  int numFaceR = facePQ2R.H().back();
  facePQ2R.resize(inP.NumTri() + inQ.NumTri());

  outR.faceNormal_.resize(numFaceR);
  auto next = thrust::copy_if(inP.faceNormal_.beginD(), inP.faceNormal_.endD(),
                              keepFace, outR.faceNormal_.beginD(),
                              thrust::identity<bool>());
  if (invertQ) {
    auto start = thrust::make_transform_iterator(inQ.faceNormal_.beginD(),
                                                 thrust::negate<glm::vec3>());
    auto end = thrust::make_transform_iterator(inQ.faceNormal_.endD(),
                                               thrust::negate<glm::vec3>());
    thrust::copy_if(start, end, keepFace + inP.NumTri(), next,
                    thrust::identity<bool>());
  } else {
    thrust::copy_if(inQ.faceNormal_.beginD(), inQ.faceNormal_.endD(),
                    keepFace + inP.NumTri(), next, thrust::identity<bool>());
  }

  auto newEnd =
      thrust::remove(sidesPerFacePQ.beginD(), sidesPerFacePQ.endD(), 0);
  VecDH<int> faceEdge(newEnd - sidesPerFacePQ.beginD() + 1);
  thrust::inclusive_scan(sidesPerFacePQ.beginD(), newEnd,
                         faceEdge.beginD() + 1);
  outR.halfedge_.resize(faceEdge.H().back());

  return std::make_tuple(faceEdge, facePQ2R);
}

struct DuplicateHalfedges {
  Halfedge *halfedgesR;
  int *facePtr;
  const Halfedge *halfedgesP;
  const int *i03;
  const int *vP2R;
  const int *faceP2R;

  __host__ __device__ void operator()(thrust::tuple<bool, Halfedge> in) {
    if (!thrust::get<0>(in)) return;
    Halfedge halfedge = thrust::get<1>(in);
    if (!halfedge.IsForward()) return;

    const int inclusion = i03[halfedge.startVert];
    if (inclusion == 0) return;
    if (inclusion < 0) {  // reverse
      int tmp = halfedge.startVert;
      halfedge.startVert = halfedge.endVert;
      halfedge.endVert = tmp;
    }
    halfedge.startVert = vP2R[halfedge.startVert];
    halfedge.endVert = vP2R[halfedge.endVert];
    halfedge.face = faceP2R[halfedge.face];
    int faceRight = faceP2R[halfedgesP[halfedge.pairedHalfedge].face];

    for (int i = 0; i < glm::abs(inclusion); ++i) {
      int forwardIdx = AtomicAdd(facePtr[halfedge.face], 1);
      int backwardIdx = AtomicAdd(facePtr[faceRight], 1);
      halfedge.pairedHalfedge = backwardIdx;

      halfedgesR[forwardIdx] = halfedge;
      halfedgesR[backwardIdx] = {halfedge.endVert, halfedge.startVert,
                                 forwardIdx, faceRight};

      ++halfedge.startVert;
      ++halfedge.endVert;
    }
  }
};

struct EdgePos {
  int vert;
  float edgePos;
  bool isStart;
};

void AddNewEdgeVerts(
    std::map<int, std::vector<EdgePos>> &edgesP,
    std::map<std::pair<int, int>, std::vector<EdgePos>> &edgesNew,
    const SparseIndices &p1q2, const VecH<int> &i12, const VecH<int> &v12R,
    const VecH<Halfedge> &halfedgeP, bool forward) {
  // For each edge of P that intersects a face of Q (p1q2), add this vertex to
  // P's corresponding edge vector and to the two new edges, which are
  // intersections between the face of Q and the two faces of P attached to the
  // edge. The direction and duplicity are given by i12, while v12R remaps to
  // the output vert index. When forward is false, all is reversed.
  const VecH<int> &p1 = p1q2.Get(!forward).H();
  const VecH<int> &q2 = p1q2.Get(forward).H();
  for (int i = 0; i < p1q2.size(); ++i) {
    const int edgeP = p1[i];
    const int faceQ = q2[i];
    const int vert = v12R[i];
    const int inclusion = i12[i];

    auto &edgePosP = edgesP[edgeP];

    Halfedge halfedge = halfedgeP[edgeP];
    std::pair<int, int> key = {halfedgeP[halfedge.pairedHalfedge].face, faceQ};
    if (!forward) std::swap(key.first, key.second);
    auto &edgePosRight = edgesNew[key];

    key = {halfedge.face, faceQ};
    if (!forward) std::swap(key.first, key.second);
    auto &edgePosLeft = edgesNew[key];

    EdgePos edgePos = {vert, 0.0f, inclusion < 0};
    EdgePos edgePosRev = edgePos;
    edgePosRev.isStart = !edgePos.isStart;

    for (int j = 0; j < glm::abs(inclusion); ++j) {
      edgePosP.push_back(edgePos);
      edgePosRight.push_back(forward ? edgePos : edgePosRev);
      edgePosLeft.push_back(forward ? edgePosRev : edgePos);
      ++edgePos.vert;
      ++edgePosRev.vert;
    }
  }
}

std::vector<Halfedge> PairUp(std::vector<EdgePos> &edgePos) {
  // Pair start vertices with end vertices to form edges. The choice of pairing
  // is arbitrary for the manifoldness guarantee, but must be ordered to be
  // geometrically valid. If the order does not go start-end-start-end... then
  // the input and output are not geometrically valid and this algorithm becomes
  // a heuristic.
  ALWAYS_ASSERT(edgePos.size() % 2 == 0, topologyErr,
                "Non-manifold edge! Not an even number of points.");
  int nEdges = edgePos.size() / 2;
  auto middle = std::partition(edgePos.begin(), edgePos.end(),
                               [](EdgePos x) { return x.isStart; });
  ALWAYS_ASSERT(middle - edgePos.begin() == nEdges, topologyErr,
                "Non-manifold edge!");
  auto cmp = [](EdgePos a, EdgePos b) { return a.edgePos < b.edgePos; };
  std::sort(edgePos.begin(), middle, cmp);
  std::sort(middle, edgePos.end(), cmp);
  std::vector<Halfedge> edges;
  for (int i = 0; i < nEdges; ++i)
    edges.push_back({edgePos[i].vert, edgePos[i + nEdges].vert, -1, -1});
  return edges;
}

void AppendPartialEdges(
    Manifold::Impl &outR, VecH<bool> &wholeHalfedgeP, VecH<int> &facePtrR,
    std::map<int, std::vector<EdgePos>> &edgesP, const Manifold::Impl &inP,
    const VecH<int> &i03, const VecH<int> &vP2R,
    const thrust::host_vector<int>::const_iterator faceP2R) {
  // Each edge in the map is partially retained; for each of these, look up
  // their original verts and include them based on their winding number (i03),
  // while remaping them to the output using vP2R. Use the verts position
  // projected along the edge vector to pair them up, then distribute these
  // edges to their faces.
  VecH<Halfedge> &halfedgeR = outR.halfedge_.H();
  const VecH<glm::vec3> &vertPosP = inP.vertPos_.H();
  const VecH<Halfedge> &halfedgeP = inP.halfedge_.H();

  for (auto &value : edgesP) {
    const int edgeP = value.first;
    std::vector<EdgePos> &edgePosP = value.second;

    const Halfedge &halfedge = halfedgeP[edgeP];
    wholeHalfedgeP[edgeP] = false;
    wholeHalfedgeP[halfedge.pairedHalfedge] = false;

    const int vStart = halfedge.startVert;
    const int vEnd = halfedge.endVert;
    const glm::vec3 edgeVec = vertPosP[vEnd] - vertPosP[vStart];
    // Fill in the edge positions of the old points.
    for (EdgePos &edge : edgePosP) {
      edge.edgePos = glm::dot(outR.vertPos_.H()[edge.vert], edgeVec);
    }

    int inclusion = i03[vStart];
    EdgePos edgePos = {vP2R[vStart],
                       glm::dot(outR.vertPos_.H()[vP2R[vStart]], edgeVec),
                       inclusion > 0};
    for (int j = 0; j < glm::abs(inclusion); ++j) {
      edgePosP.push_back(edgePos);
      ++edgePos.vert;
    }

    inclusion = i03[vEnd];
    edgePos = {vP2R[vEnd], glm::dot(outR.vertPos_.H()[vP2R[vEnd]], edgeVec),
               inclusion < 0};
    for (int j = 0; j < glm::abs(inclusion); ++j) {
      edgePosP.push_back(edgePos);
      ++edgePos.vert;
    }

    // sort edges into start/end pairs along length
    std::vector<Halfedge> edges = PairUp(edgePosP);

    // add halfedges to result
    const int faceLeft = faceP2R[halfedge.face];
    const int faceRight = faceP2R[halfedgeP[halfedge.pairedHalfedge].face];
    for (Halfedge e : edges) {
      const int forwardEdge = facePtrR[faceLeft]++;
      const int backwardEdge = facePtrR[faceRight]++;

      e.face = faceLeft;
      e.pairedHalfedge = backwardEdge;
      halfedgeR[forwardEdge] = e;

      std::swap(e.startVert, e.endVert);
      e.face = faceRight;
      e.pairedHalfedge = forwardEdge;
      halfedgeR[backwardEdge] = e;
    }
  }
}

void AppendNewEdges(
    Manifold::Impl &outR, VecH<int> &facePtrR,
    std::map<std::pair<int, int>, std::vector<EdgePos>> &edgesNew,
    const VecH<int> &facePQ2R, const int numFaceP) {
  // Pair up each edge's verts and distribute to faces based on indices in key.
  VecH<Halfedge> &halfedgeR = outR.halfedge_.H();
  VecH<glm::vec3> &vertPosR = outR.vertPos_.H();

  for (auto &value : edgesNew) {
    const int faceP = value.first.first;
    const int faceQ = value.first.second;
    std::vector<EdgePos> &edgePos = value.second;

    Box bbox;
    for (auto edge : edgePos) {
      bbox.Union(vertPosR[edge.vert]);
    }
    const glm::vec3 size = bbox.Size();
    // Order the points along their longest dimension.
    const int i = (size.x > size.y && size.x > size.z) ? 0
                  : size.y > size.z                    ? 1
                                                       : 2;
    for (auto &edge : edgePos) {
      edge.edgePos = vertPosR[edge.vert][i];
    }

    // sort edges into start/end pairs along length.
    std::vector<Halfedge> edges = PairUp(edgePos);

    // add halfedges to result
    const int faceLeft = facePQ2R[faceP];
    const int faceRight = facePQ2R[numFaceP + faceQ];
    for (Halfedge e : edges) {
      const int forwardEdge = facePtrR[faceLeft]++;
      const int backwardEdge = facePtrR[faceRight]++;

      e.face = faceLeft;
      e.pairedHalfedge = backwardEdge;
      halfedgeR[forwardEdge] = e;

      std::swap(e.startVert, e.endVert);
      e.face = faceRight;
      e.pairedHalfedge = forwardEdge;
      halfedgeR[backwardEdge] = e;
    }
  }
}

void AppendWholeEdges(Manifold::Impl &outR, VecDH<int> &facePtrR,
                      const Manifold::Impl &inP, VecDH<bool> wholeHalfedgeP,
                      const VecDH<int> &i03, const VecDH<int> &vP2R,
                      const int *faceP2R) {
  thrust::for_each_n(zip(wholeHalfedgeP.beginD(), inP.halfedge_.beginD()),
                     inP.halfedge_.size(),
                     DuplicateHalfedges({outR.halfedge_.ptrD(), facePtrR.ptrD(),
                                         inP.halfedge_.cptrD(), i03.cptrD(),
                                         vP2R.cptrD(), faceP2R}));
}
}  // namespace

namespace manifold {
Boolean3::Boolean3(const Manifold::Impl &inP, const Manifold::Impl &inQ,
                   Manifold::OpType op)
    : inP_(inP), inQ_(inQ), expandP_(op == Manifold::OpType::ADD ? 1.0 : -1.0) {
  // Symbolic perturbation:
  // Union -> expand inP
  // Difference, Intersection -> contract inP

  Timer filter;
  filter.Start();

  if (inP.IsEmpty() || inQ.IsEmpty() || !inP.bBox_.DoesOverlap(inQ.bBox_)) {
    if (kVerbose) std::cout << "No overlap, early out" << std::endl;
    w03_.resize(inP.NumVert(), 0);
    w30_.resize(inQ.NumVert(), 0);
    return;
  }

  // Level 3
  // Find edge-triangle overlaps (broad phase)
  p1q2_ = inQ_.EdgeCollisions(inP_);
  p1q2_.Sort();
  if (kVerbose) std::cout << "p1q2 size = " << p1q2_.size() << std::endl;

  p2q1_ = inP_.EdgeCollisions(inQ_);
  p2q1_.SwapPQ();
  p2q1_.Sort();
  if (kVerbose) std::cout << "p2q1 size = " << p2q1_.size() << std::endl;

  // Level 2
  // Find vertices that overlap faces in XY-projection
  SparseIndices p0q2 = inQ.VertexCollisionsZ(inP.vertPos_);
  p0q2.Sort();
  if (kVerbose) std::cout << "p0q2 size = " << p0q2.size() << std::endl;

  SparseIndices p2q0 = inP.VertexCollisionsZ(inQ.vertPos_);
  p2q0.SwapPQ();
  p2q0.Sort();
  if (kVerbose) std::cout << "p2q0 size = " << p2q0.size() << std::endl;

  // Find involved edge pairs from Level 3
  SparseIndices p1q1 = Filter11(inP_, inQ_, p1q2_, p2q1_);
  if (kVerbose) std::cout << "p1q1 size = " << p1q1.size() << std::endl;

  filter.Stop();
  Timer levels;
  levels.Start();

  // Level 2
  // Build up XY-projection intersection of two edges, including the z-value for
  // each edge, keeping only those whose intersection exists.
  VecDH<int> s11;
  VecDH<glm::vec4> xyzz11;
  std::tie(s11, xyzz11) = Shadow11(p1q1, inP, inQ, expandP_);
  if (kVerbose) std::cout << "s11 size = " << s11.size() << std::endl;

  // Build up Z-projection of vertices onto triangles, keeping only those that
  // fall inside the triangle.
  VecDH<int> s02;
  VecDH<float> z02;
  std::tie(s02, z02) = Shadow02(inP, inQ, p0q2, true, expandP_);
  if (kVerbose) std::cout << "s02 size = " << s02.size() << std::endl;

  VecDH<int> s20;
  VecDH<float> z20;
  std::tie(s20, z20) = Shadow02(inQ, inP, p2q0, false, expandP_);
  if (kVerbose) std::cout << "s20 size = " << s20.size() << std::endl;

  // Level 3
  // Build up the intersection of the edges and triangles, keeping only those
  // that intersect, and record the direction the edge is passing through the
  // triangle.
  std::tie(x12_, v12_) =
      Intersect12(inP, inQ, s02, p0q2, s11, p1q1, z02, xyzz11, p1q2_, true);
  if (kVerbose) std::cout << "x12 size = " << x12_.size() << std::endl;

  std::tie(x21_, v21_) =
      Intersect12(inQ, inP, s20, p2q0, s11, p1q1, z20, xyzz11, p2q1_, false);
  if (kVerbose) std::cout << "x21 size = " << x21_.size() << std::endl;

  // Sum up the winding numbers of all vertices.
  w03_ = Winding03(inP, p0q2, s02, false);

  w30_ = Winding03(inQ, p2q0, s20, true);

  levels.Stop();

  if (kVerbose) {
    filter.Print("Filter");
    levels.Print("Levels 1-3");
    MemUsage();
  }
}

Manifold::Impl Boolean3::Result(Manifold::OpType op) const {
  Timer assemble;
  assemble.Start();

  if ((expandP_ > 0) != (op == Manifold::OpType::ADD))
    std::cout << "Warning! Result op type not compatible with constructor op "
                 "type: coplanar faces may have incorrect results."
              << std::endl;
  int c1, c2, c3;
  switch (op) {
    case Manifold::OpType::ADD:
      c1 = 1;
      c2 = 1;
      c3 = -1;
      if (kVerbose) std::cout << "ADD" << std::endl;
      break;
    case Manifold::OpType::SUBTRACT:
      c1 = 1;
      c2 = 0;
      c3 = -1;
      if (kVerbose) std::cout << "SUBTRACT" << std::endl;
      break;
    case Manifold::OpType::INTERSECT:
      c1 = 0;
      c2 = 0;
      c3 = 1;
      if (kVerbose) std::cout << "INTERSECT" << std::endl;
      break;
    default:
      throw std::invalid_argument("invalid enum: OpType.");
  }

  if (w03_.size() == 0) {
    if (w30_.size() != 0 && op == Manifold::OpType::ADD) {
      return inQ_;
    }
    return Manifold::Impl();
  } else if (w30_.size() == 0) {
    if (op == Manifold::OpType::INTERSECT) {
      return Manifold::Impl();
    }
    return inP_;
  }

  // Convert winding numbers to inclusion values based on operation type.
  VecDH<int> i12(x12_.size());
  VecDH<int> i21(x21_.size());
  VecDH<int> i03(w03_.size());
  VecDH<int> i30(w30_.size());
  thrust::transform(x12_.beginD(), x12_.endD(), i12.beginD(), c3 * _1);
  thrust::transform(x21_.beginD(), x21_.endD(), i21.beginD(), c3 * _1);
  thrust::transform(w03_.beginD(), w03_.endD(), i03.beginD(), c1 + c3 * _1);
  thrust::transform(w30_.beginD(), w30_.endD(), i30.beginD(), c2 + c3 * _1);

  VecDH<int> vP2R(inP_.NumVert());
  thrust::exclusive_scan(i03.beginD(), i03.endD(), vP2R.beginD(), 0, AbsSum());
  int numVertR = AbsSum()(vP2R.H().back(), i03.H().back());
  const int nPv = numVertR;

  VecDH<int> vQ2R(inQ_.NumVert());
  thrust::exclusive_scan(i30.beginD(), i30.endD(), vQ2R.beginD(), numVertR,
                         AbsSum());
  numVertR = AbsSum()(vQ2R.H().back(), i30.H().back());
  const int nQv = numVertR - nPv;

  VecDH<int> v12R(v12_.size());
  if (v12_.size() > 0) {
    thrust::exclusive_scan(i12.beginD(), i12.endD(), v12R.beginD(), numVertR,
                           AbsSum());
    numVertR = AbsSum()(v12R.H().back(), i12.H().back());
  }
  const int n12 = numVertR - nPv - nQv;

  VecDH<int> v21R(v21_.size());
  if (v21_.size() > 0) {
    thrust::exclusive_scan(i21.beginD(), i21.endD(), v21R.beginD(), numVertR,
                           AbsSum());
    numVertR = AbsSum()(v21R.H().back(), i21.H().back());
  }
  const int n21 = numVertR - nPv - nQv - n12;

  // Create the output Manifold
  Manifold::Impl outR;

  if (numVertR == 0) return outR;

  outR.vertPos_.resize(numVertR);
  // Add vertices, duplicating for inclusion numbers not in [-1, 1].
  // Retained vertices from P and Q:
  thrust::for_each_n(zip(i03.beginD(), vP2R.beginD(), inP_.vertPos_.beginD()),
                     inP_.NumVert(), DuplicateVerts({outR.vertPos_.ptrD()}));
  thrust::for_each_n(zip(i30.beginD(), vQ2R.beginD(), inQ_.vertPos_.beginD()),
                     inQ_.NumVert(), DuplicateVerts({outR.vertPos_.ptrD()}));
  // New vertices created from intersections:
  thrust::for_each_n(zip(i12.beginD(), v12R.beginD(), v12_.beginD()),
                     i12.size(), DuplicateVerts({outR.vertPos_.ptrD()}));
  thrust::for_each_n(zip(i21.beginD(), v21R.beginD(), v21_.beginD()),
                     i21.size(), DuplicateVerts({outR.vertPos_.ptrD()}));

  if (kVerbose) {
    std::cout << nPv << " verts from inP" << std::endl;
    std::cout << nQv << " verts from inQ" << std::endl;
    std::cout << n12 << " new verts from edgesP -> facesQ" << std::endl;
    std::cout << n21 << " new verts from facesP -> edgesQ" << std::endl;
  }

  // Build up new polygonal faces from triangle intersections. At this point the
  // calculation switches from parallel to serial.

  // Level 3

  // This key is the forward halfedge index of P or Q. Only includes intersected
  // edges.
  std::map<int, std::vector<EdgePos>> edgesP, edgesQ;
  // This key is the face index of <P, Q>
  std::map<std::pair<int, int>, std::vector<EdgePos>> edgesNew;

  AddNewEdgeVerts(edgesP, edgesNew, p1q2_, i12.H(), v12R.H(),
                  inP_.halfedge_.H(), true);
  AddNewEdgeVerts(edgesQ, edgesNew, p2q1_, i21.H(), v21R.H(),
                  inQ_.halfedge_.H(), false);

  // Level 4
  VecDH<int> faceEdge;
  VecDH<int> facePQ2R;
  std::tie(faceEdge, facePQ2R) =
      SizeOutput(outR, inP_, inQ_, i03, i30, i12, i21, p1q2_, p2q1_,
                 op == Manifold::OpType::SUBTRACT);

  // This gets incremented for each halfedge that's added to a face so that the
  // next one knows where to slot in.
  VecDH<int> facePtrR = faceEdge;
  // Intersected halfedges are marked false.
  VecDH<bool> wholeHalfedgeP(inP_.halfedge_.size(), true);
  VecDH<bool> wholeHalfedgeQ(inQ_.halfedge_.size(), true);

  AppendPartialEdges(outR, wholeHalfedgeP.H(), facePtrR.H(), edgesP, inP_,
                     i03.H(), vP2R.H(), facePQ2R.begin());
  AppendPartialEdges(outR, wholeHalfedgeQ.H(), facePtrR.H(), edgesQ, inQ_,
                     i30.H(), vQ2R.H(), facePQ2R.begin() + inP_.NumTri());

  AppendNewEdges(outR, facePtrR.H(), edgesNew, facePQ2R.H(), inP_.NumTri());

  AppendWholeEdges(outR, facePtrR, inP_, wholeHalfedgeP, i03, vP2R,
                   facePQ2R.cptrD());
  AppendWholeEdges(outR, facePtrR, inQ_, wholeHalfedgeQ, i30, vQ2R,
                   facePQ2R.cptrD() + inP_.NumTri());

  assemble.Stop();
  Timer triangulate;
  triangulate.Start();

  // Level 6

  // Create the manifold's data structures.
  outR.precision_ = glm::max(inP_.precision_, inQ_.precision_);
<<<<<<< HEAD

  outR.Face2Tri(faceEdge);

  // int chi = outR.NumVert() - outR.NumEdge() + outR.NumTri();
  // std::cout << "triangle Genus = " << 1 - chi / 2 << std::endl;
=======
>>>>>>> f671a5fe

  outR.Face2Tri(faceEdge);

  outR.CollapseDegenerates();

  triangulate.Stop();
  Timer finish;
  finish.Start();

  outR.Finish();

  finish.Stop();
  if (kVerbose) {
    assemble.Print("Assembly");
    triangulate.Print("Triangulation");
    finish.Print("Finishing the manifold");
  }

  return outR;
}

}  // namespace manifold<|MERGE_RESOLUTION|>--- conflicted
+++ resolved
@@ -1122,14 +1122,6 @@
 
   // Create the manifold's data structures.
   outR.precision_ = glm::max(inP_.precision_, inQ_.precision_);
-<<<<<<< HEAD
-
-  outR.Face2Tri(faceEdge);
-
-  // int chi = outR.NumVert() - outR.NumEdge() + outR.NumTri();
-  // std::cout << "triangle Genus = " << 1 - chi / 2 << std::endl;
-=======
->>>>>>> f671a5fe
 
   outR.Face2Tri(faceEdge);
 
